## :Authors: John Novak
##
## This is a *curses* inspired simple terminal library that aims to make
## writing cross-platform text mode applications easier. The main features are:
##
## * Non-blocking keyboard input
## * Support for key combinations and special keys available in the standard
##   Windows Console (`cmd.exe`) and most common POSIX terminals
## * Virtual terminal buffers with double-buffering support (only
##   display changes from the previous frame and minimise the number of
##   attribute changes to reduce CPU usage)
## * Simple graphics using UTF-8 box drawing symbols
## * Full-screen support with restoring the contents of the terminal after
##   exit (restoring works only on POSIX)
## * Basic suspend/continue (`SIGTSTP`, `SIGCONT`) support on POSIX
## * Basic mouse support
##
## The module depends only on the standard `terminal
## <https://nim-lang.org/docs/terminal.html>`_ module. However, you
## should not use any terminal functions directly, neither should you use
## `echo`, `write` or other similar functions for output. You should **only**
## use the interface provided by the module to interact with the terminal.
##
## The following symbols are exported from the terminal_ module (these are
## safe to use):
##
## * `terminalWidth() <https://nim-lang.org/docs/terminal.html#terminalWidth>`_
## * `terminalHeight() <https://nim-lang.org/docs/terminal.html#terminalHeight>`_
## * `terminalSize() <https://nim-lang.org/docs/terminal.html#terminalSize>`_
## * `hideCursor() <https://nim-lang.org/docs/terminal.html#hideCursor.t>`_
## * `showCursor() <https://nim-lang.org/docs/terminal.html#showCursor.t>`_
## * `Style <https://nim-lang.org/docs/terminal.html#Style>`_
##

import macros, os, terminal, unicode, bitops

export terminal.terminalWidth
export terminal.terminalHeight
export terminal.terminalSize
export terminal.hideCursor
export terminal.showCursor
export terminal.Style

type
  ForegroundColor* = enum   ## Foreground colors
    fgNone = 0,             ## default
    fgBlack = 30,           ## black
    fgRed,                  ## red
    fgGreen,                ## green
    fgYellow,               ## yellow
    fgBlue,                 ## blue
    fgMagenta,              ## magenta
    fgCyan,                 ## cyan
    fgWhite                 ## white

  BackgroundColor* = enum   ## Background colors
    bgNone = 0,             ## default (transparent)
    bgBlack = 40,           ## black
    bgRed,                  ## red
    bgGreen,                ## green
    bgYellow,               ## yellow
    bgBlue,                 ## blue
    bgMagenta,              ## magenta
    bgCyan,                 ## cyan
    bgWhite                 ## white

  Key* {.pure.} = enum      ## Supported single key presses and key combinations
    None = (-1, "None"),

    # Special ASCII characters
    CtrlA  = (1, "CtrlA"),
    CtrlB  = (2, "CtrlB"),
    CtrlC  = (3, "CtrlC"),
    CtrlD  = (4, "CtrlD"),
    CtrlE  = (5, "CtrlE"),
    CtrlF  = (6, "CtrlF"),
    CtrlG  = (7, "CtrlG"),
    CtrlH  = (8, "CtrlH"),
    Tab    = (9, "Tab"),     # Ctrl-I
    CtrlJ  = (10, "CtrlJ"),
    CtrlK  = (11, "CtrlK"),
    CtrlL  = (12, "CtrlL"),
    Enter  = (13, "Enter"),  # Ctrl-M
    CtrlN  = (14, "CtrlN"),
    CtrlO  = (15, "CtrlO"),
    CtrlP  = (16, "CtrlP"),
    CtrlQ  = (17, "CtrlQ"),
    CtrlR  = (18, "CtrlR"),
    CtrlS  = (19, "CtrlS"),
    CtrlT  = (20, "CtrlT"),
    CtrlU  = (21, "CtrlU"),
    CtrlV  = (22, "CtrlV"),
    CtrlW  = (23, "CtrlW"),
    CtrlX  = (24, "CtrlX"),
    CtrlY  = (25, "CtrlY"),
    CtrlZ  = (26, "CtrlZ"),
    Escape = (27, "Escape"),

    CtrlBackslash    = (28, "CtrlBackslash"),
    CtrlRightBracket = (29, "CtrlRightBracket"),

    # Printable ASCII characters
    Space           = (32, "Space"),
    ExclamationMark = (33, "ExclamationMark"),
    DoubleQuote     = (34, "DoubleQuote"),
    Hash            = (35, "Hash"),
    Dollar          = (36, "Dollar"),
    Percent         = (37, "Percent"),
    Ampersand       = (38, "Ampersand"),
    SingleQuote     = (39, "SingleQuote"),
    LeftParen       = (40, "LeftParen"),
    RightParen      = (41, "RightParen"),
    Asterisk        = (42, "Asterisk"),
    Plus            = (43, "Plus"),
    Comma           = (44, "Comma"),
    Minus           = (45, "Minus"),
    Dot             = (46, "Dot"),
    Slash           = (47, "Slash"),

    Zero  = (48, "Zero"),
    One   = (49, "One"),
    Two   = (50, "Two"),
    Three = (51, "Three"),
    Four  = (52, "Four"),
    Five  = (53, "Five"),
    Six   = (54, "Six"),
    Seven = (55, "Seven"),
    Eight = (56, "Eight"),
    Nine  = (57, "Nine"),

    Colon        = (58, "Colon"),
    Semicolon    = (59, "Semicolon"),
    LessThan     = (60, "LessThan"),
    Equals       = (61, "Equals"),
    GreaterThan  = (62, "GreaterThan"),
    QuestionMark = (63, "QuestionMark"),
    At           = (64, "At"),

    ShiftA  = (65, "ShiftA"),
    ShiftB  = (66, "ShiftB"),
    ShiftC  = (67, "ShiftC"),
    ShiftD  = (68, "ShiftD"),
    ShiftE  = (69, "ShiftE"),
    ShiftF  = (70, "ShiftF"),
    ShiftG  = (71, "ShiftG"),
    ShiftH  = (72, "ShiftH"),
    ShiftI  = (73, "ShiftI"),
    ShiftJ  = (74, "ShiftJ"),
    ShiftK  = (75, "ShiftK"),
    ShiftL  = (76, "ShiftL"),
    ShiftM  = (77, "ShiftM"),
    ShiftN  = (78, "ShiftN"),
    ShiftO  = (79, "ShiftO"),
    ShiftP  = (80, "ShiftP"),
    ShiftQ  = (81, "ShiftQ"),
    ShiftR  = (82, "ShiftR"),
    ShiftS  = (83, "ShiftS"),
    ShiftT  = (84, "ShiftT"),
    ShiftU  = (85, "ShiftU"),
    ShiftV  = (86, "ShiftV"),
    ShiftW  = (87, "ShiftW"),
    ShiftX  = (88, "ShiftX"),
    ShiftY  = (89, "ShiftY"),
    ShiftZ  = (90, "ShiftZ"),

    LeftBracket  = (91, "LeftBracket"),
    Backslash    = (92, "Backslash"),
    RightBracket = (93, "RightBracket"),
    Caret        = (94, "Caret"),
    Underscore   = (95, "Underscore"),
    GraveAccent  = (96, "GraveAccent"),

    A = (97, "A"),
    B = (98, "B"),
    C = (99, "C"),
    D = (100, "D"),
    E = (101, "E"),
    F = (102, "F"),
    G = (103, "G"),
    H = (104, "H"),
    I = (105, "I"),
    J = (106, "J"),
    K = (107, "K"),
    L = (108, "L"),
    M = (109, "M"),
    N = (110, "N"),
    O = (111, "O"),
    P = (112, "P"),
    Q = (113, "Q"),
    R = (114, "R"),
    S = (115, "S"),
    T = (116, "T"),
    U = (117, "U"),
    V = (118, "V"),
    W = (119, "W"),
    X = (120, "X"),
    Y = (121, "Y"),
    Z = (122, "Z"),

    LeftBrace  = (123, "LeftBrace"),
    Pipe       = (124, "Pipe"),
    RightBrace = (125, "RightBrace"),
    Tilde      = (126, "Tilde"),
    Backspace  = (127, "Backspace"),

    # Special characters with virtual keycodes
    Up       = (1001, "Up"),
    Down     = (1002, "Down"),
    Right    = (1003, "Right"),
    Left     = (1004, "Left"),
    Home     = (1005, "Home"),
    Insert   = (1006, "Insert"),
    Delete   = (1007, "Delete"),
    End      = (1008, "End"),
    PageUp   = (1009, "PageUp"),
    PageDown = (1010, "PageDown"),

    F1  = (1011, "F1"),
    F2  = (1012, "F2"),
    F3  = (1013, "F3"),
    F4  = (1014, "F4"),
    F5  = (1015, "F5"),
    F6  = (1016, "F6"),
    F7  = (1017, "F7"),
    F8  = (1018, "F8"),
    F9  = (1019, "F9"),
    F10 = (1020, "F10"),
    F11 = (1021, "F11"),
    F12 = (1022, "F12"),

    Mouse = (5000, "Mouse")

  IllwillError* = object of CatchableError

type
  MouseButtonAction* {.pure.} = enum
    mbaNone, mbaPressed, mbaReleased

  MouseInfo* = object
    x*:         int                ## X mouse position
    y*:         int                ## Y mouse position
    button*:    MouseButton        ## which button was pressed
    action*:    MouseButtonAction  ## if button was released or pressed
    ctrl*:      bool               ## was Ctrl down
    shift*:     bool               ## was Shift down
    scroll*:    bool               ## if this is a mouse scroll event
    scrollDir*: ScrollDirection    ## scroll direction
    move*:      bool               ## if this is a mouse move event

  MouseButton* {.pure.} = enum
    mbNone, mbLeft, mbMiddle, mbRight

  ScrollDirection* {.pure.} = enum
    sdNone, sdUp, sdDown

var
  gMouseInfo = MouseInfo()
  gMouse: bool = false

proc getMouse*(): MouseInfo =
  ## When the library is initialised with `illwillInit(mouse=true)`, mouse
  ## events are captured and can be retrieved by calling this function.
  ##
  ## See `MouseInfo` for further details.
  ##
  ## Example:
  ##
  ## .. code-block::
  ##
  ##  import illwill, os
  ##
  ##  proc exitProc() {.noconv.} =
  ##    illwillDeinit()
  ##    showCursor()
  ##    quit(0)
  ##
  ##  setControlCHook(exitProc)
  ##  illwillInit(mouse=true)
  ##
  ##  var tb = newTerminalBuffer(terminalWidth(), terminalHeight())
  ##
  ##  while true:
  ##    var key = getKey()
  ##    if key == Key.Mouse:
  ##      echo getMouse()
  ##    tb.display()
  ##    sleep(10)

  return gMouseInfo


{.push warning[HoleEnumConv]:off.}

func toKey(c: int): Key =
  try:
    result = Key(c)
  except RangeDefect:  # ignore unknown keycodes
    result = Key.None

{.pop}


var gIllwillInitialised = false
var gFullScreen = false
var gFullRedrawNextFrame = false

when defined(windows):
  import encodings, winlean

  proc kbhit(): cint {.importc: "_kbhit", header: "<conio.h>".}
  proc getch(): cint {.importc: "_getch", header: "<conio.h>".}

  proc getConsoleMode(hConsoleHandle: Handle, dwMode: ptr DWORD): WINBOOL {.
      stdcall, dynlib: "kernel32", importc: "GetConsoleMode".}

  proc setConsoleMode(hConsoleHandle: Handle, dwMode: DWORD): WINBOOL {.
      stdcall, dynlib: "kernel32", importc: "SetConsoleMode".}

  # Mouse
  const
    INPUT_BUFFER_LEN = 512

  const
    ENABLE_MOUSE_INPUT = 0x10
    ENABLE_WINDOW_INPUT = 0x8
    ENABLE_QUICK_EDIT_MODE = 0x40
    ENABLE_EXTENDED_FLAGS = 0x80
    MOUSE_EVENT = 0x0002

  const
    FROM_LEFT_1ST_BUTTON_PRESSED = 0x0001
    FROM_LEFT_2ND_BUTTON_PRESSED = 0x0004
    RIGHTMOST_BUTTON_PRESSED = 0x0002

  const
    LEFT_CTRL_PRESSED = 0x0008
    RIGHT_CTRL_PRESSED = 0x0004
    SHIFT_PRESSED = 0x0010

  const
    MOUSE_WHEELED = 0x0004

  type
    WCHAR = WinChar
    CHAR = char
    BOOL = WINBOOL
    WORD = uint16
    UINT = cint
    SHORT = int16

  # Windows console input structuress
  type
    KEY_EVENT_RECORD_UNION* {.bycopy, union.} = object
      UnicodeChar*: WCHAR
      AsciiChar*: CHAR

    INPUT_RECORD_UNION* {.bycopy, union.} = object
      KeyEvent*: KEY_EVENT_RECORD
      MouseEvent*: MOUSE_EVENT_RECORD
      WindowBufferSizeEvent*: WINDOW_BUFFER_SIZE_RECORD
      MenuEvent*: MENU_EVENT_RECORD
      FocusEvent*: FOCUS_EVENT_RECORD

    COORD* {.bycopy.} = object
      X*: SHORT
      Y*: SHORT

    PCOORD* = ptr COORD
    FOCUS_EVENT_RECORD* {.bycopy.} = object
      bSetFocus*: BOOL

    # KEY_EVENT_RECORD* {.bycopy.} = object
    #   bKeyDown*: BOOL
    #   wRepeatCount*: WORD
    #   wVirtualKeyCode*: WORD
    #   wVirtualScanCode*: WORD
    #   uChar*: KEY_EVENT_RECORD_UNION
    #   dwControlKeyState*: DWORD

    MENU_EVENT_RECORD* {.bycopy.} = object
      dwCommandId*: UINT

    PMENU_EVENT_RECORD* = ptr MENU_EVENT_RECORD
    MOUSE_EVENT_RECORD* {.bycopy.} = object
      dwMousePosition*: COORD
      dwButtonState*: DWORD
      dwControlKeyState*: DWORD
      dwEventFlags*: DWORD

    WINDOW_BUFFER_SIZE_RECORD* {.bycopy.} = object
      dwSize*: COORD

    INPUT_RECORD* {.bycopy.} = object
      EventType*: WORD
      Event*: INPUT_RECORD_UNION

  type
    PINPUT_RECORD = ptr array[INPUT_BUFFER_LEN, INPUT_RECORD]
    LPDWORD = PDWORD

  proc peekConsoleInputA(hConsoleInput: HANDLE, lpBuffer: PINPUT_RECORD,
                         nLength: DWORD, lpNumberOfEventsRead: LPDWORD): WINBOOL
    {.stdcall, dynlib: "kernel32", importc: "PeekConsoleInputA".}

  const
    ENABLE_WRAP_AT_EOL_OUTPUT   = 0x0002

  var gOldConsoleModeInput: DWORD
  var gOldConsoleMode: DWORD

  proc consoleInit() =
    discard getConsoleMode(getStdHandle(STD_INPUT_HANDLE), gOldConsoleModeInput.addr)
    if gFullScreen:
      if getConsoleMode(getStdHandle(STD_OUTPUT_HANDLE), gOldConsoleMode.addr) != 0:
        var mode = gOldConsoleMode and (not ENABLE_WRAP_AT_EOL_OUTPUT)
        discard setConsoleMode(getStdHandle(STD_OUTPUT_HANDLE), mode)
    else:
      discard getConsoleMode(getStdHandle(STD_OUTPUT_HANDLE), gOldConsoleMode.addr)

  proc consoleDeinit() =
    if gOldConsoleMode != 0:
      discard setConsoleMode(getStdHandle(STD_OUTPUT_HANDLE), gOldConsoleMode)

  proc getchTimeout(ms: int32): KEY_EVENT_RECORD =
    let fd = getStdHandle(STD_INPUT_HANDLE)
    var keyEvent = KEY_EVENT_RECORD()
    var numRead: cint
    while true:
      case waitForSingleObject(fd, ms)
      of WAIT_TIMEOUT:
        keyEvent.eventType = -1
        return
      of WAIT_OBJECT_0:
        doAssert(readConsoleInput(fd, addr(keyEvent), 1, addr(numRead)) != 0)
        if numRead == 0 or keyEvent.eventType != 1 or keyEvent.bKeyDown == 0:
          continue
        return keyEvent
      else:
        doAssert(false)

  proc getKeyAsync(ms: int): Key =
    let event = getchTimeout(int32(ms))

    if event.eventType == -1:
      return Key.None

    if event.uChar != 0:
      return toKey((event.uChar))
    else:
      case event.wVirtualScanCode
      of  8: return Key.Backspace
      of  9: return Key.Tab
      of 13: return Key.Enter
      of 32: return Key.Space
      of 59: return Key.F1
      of 60: return Key.F2
      of 61: return Key.F3
      of 62: return Key.F4
      of 63: return Key.F5
      of 64: return Key.F6
      of 65: return Key.F7
      of 66: return Key.F8
      of 67: return Key.F9
      of 68: return Key.F10
      of 71: return Key.Home
      of 72: return Key.Up
      of 73: return Key.PageUp
      of 75: return Key.Left
      of 77: return Key.Right
      of 79: return Key.End
      of 80: return Key.Down
      of 81: return Key.PageDown
      of 82: return Key.Insert
      of 83: return Key.Delete
      of 87: return Key.F11
      of 88: return Key.F12
      else:  return Key.None

  proc writeConsole(hConsoleOutput: HANDLE, lpBuffer: pointer,
                    nNumberOfCharsToWrite: DWORD,
                    lpNumberOfCharsWritten: ptr DWORD,
                    lpReserved: pointer): WINBOOL {.
    stdcall, dynlib: "kernel32", importc: "WriteConsoleW".}

  var hStdout = getStdHandle(STD_OUTPUT_HANDLE)
  var utf16LEConverter = open(destEncoding = "utf-16", srcEncoding = "UTF-8")

  proc put(s: string) =
    var us = utf16LEConverter.convert(s)
    var numWritten: DWORD
    discard writeConsole(hStdout, pointer(us[0].addr), DWORD(s.runeLen),
                         numWritten.addr, nil)

else:  # OS X & Linux
  import posix, tables, termios
  import strutils, strformat

  proc consoleInit()
  proc consoleDeinit()

  # References:
  # https://de.wikipedia.org/wiki/ANSI-Escapesequenz
  # https://invisible-island.net/xterm/ctlseqs/ctlseqs.html#h3-Extended-coordinates
  const
    CSI = 0x1B.chr & 0x5B.chr
    SET_BTN_EVENT_MOUSE = "1002"
    SET_ANY_EVENT_MOUSE = "1003"
    SET_SGR_EXT_MODE_MOUSE = "1006"
    # SET_URXVT_EXT_MODE_MOUSE = "1015"
    ENABLE = "h"
    DISABLE = "l"
    MouseTrackAny = fmt"{CSI}?{SET_BTN_EVENT_MOUSE}{ENABLE}{CSI}?{SET_ANY_EVENT_MOUSE}{ENABLE}{CSI}?{SET_SGR_EXT_MODE_MOUSE}{ENABLE}"
    DisableMouseTrackAny = fmt"{CSI}?{SET_BTN_EVENT_MOUSE}{DISABLE}{CSI}?{SET_ANY_EVENT_MOUSE}{DISABLE}{CSI}?{SET_SGR_EXT_MODE_MOUSE}{DISABLE}"
    KEYS_D = [Key.Up, Key.Down, Key.Right, Key.Left, Key.None, Key.End, Key.None, Key.Home]
    KEYS_E = [Key.Delete, Key.End, Key.PageUp, Key.PageDown, Key.Home, Key.End]
    KEYS_F = [Key.F1, Key.F2, Key.F3, Key.F4, Key.F5, Key.None, Key.F6, Key.F7, Key.F8]
    KEYS_G = [Key.F9, Key.F10, Key.None, Key.F11, Key.F12]

  # Adapted from:
  # https://ftp.gnu.org/old-gnu/Manuals/glibc-2.2.3/html_chapter/libc_24.html#SEC499
  proc SIGTSTP_handler(sig: cint) {.noconv.} =
    signal(SIGTSTP, SIG_DFL)
    # XXX why don't the below 3 lines seem to have any effect?
    resetAttributes()
    showCursor()
    consoleDeinit()
    discard posix.raise(SIGTSTP)

  proc SIGCONT_handler(sig: cint) {.noconv.} =
    signal(SIGCONT, SIGCONT_handler)
    signal(SIGTSTP, SIGTSTP_handler)

    gFullRedrawNextFrame = true
    consoleInit()
    hideCursor()

  proc installSignalHandlers() =
    signal(SIGCONT, SIGCONT_handler)
    signal(SIGTSTP, SIGTSTP_handler)

  proc nonblock(enabled: bool) =
    var ttyState: Termios

    # get the terminal state
    discard tcGetAttr(STDIN_FILENO, ttyState.addr)

    if enabled:
      # turn off canonical mode & echo
      ttyState.c_lflag = ttyState.c_lflag and not Cflag(ICANON or ECHO)

      # minimum of number input read
      ttyState.c_cc[VMIN] = 0.char

    else:
      # turn on canonical mode & echo
      ttyState.c_lflag = ttyState.c_lflag or ICANON or ECHO

    # set the terminal attributes.
    discard tcSetAttr(STDIN_FILENO, TCSANOW, ttyState.addr)

  proc kbhit(ms: int): cint =
    var tv: Timeval
    tv.tv_sec = Time(ms div 1000)
    tv.tv_usec = 1000 * (ms mod 1000)

    var fds: TFdSet
    FD_ZERO(fds)
    FD_SET(STDIN_FILENO, fds)
    discard select(STDIN_FILENO+1, fds.addr, nil, nil, tv.addr)
    return FD_ISSET(STDIN_FILENO, fds)

  proc consoleInit() =
    nonblock(true)
    installSignalHandlers()

  proc consoleDeinit() =
    nonblock(false)

  # surely a 100 char buffer is more than enough; the longest
  # keycode sequence I've seen was 6 chars
  const KeySequenceMaxLen = 100

  # global keycode buffer
  var keyBuf {.threadvar.}: array[KeySequenceMaxLen, int]

  proc splitInputs(inp: openarray[int], max: Natural): seq[seq[int]] =
    ## splits the input buffer to extract mouse coordinates
    var parts: seq[seq[int]] = @[]
    var cur: seq[int] = @[]
    for ch in inp[CSI.len+1 .. max-1]:
      if ch == ord('M'):
        # Button press
        parts.add(cur)
        gMouseInfo.action = mbaPressed
        break
      elif ch == ord('m'):
        # Button release
        parts.add(cur)
        gMouseInfo.action = mbaReleased
        break
      elif ch != ord(';'):
        cur.add(ch)
      else:
        parts.add(cur)
        cur = @[]
    return parts

  proc getPos(inp: seq[int]): int =
    var str = ""
    for ch in inp:
      str &= $(ch.chr)
    result = parseInt(str)

  proc fillGlobalMouseInfo(keyBuf: array[KeySequenceMaxLen, int]) =
    let parts = splitInputs(keyBuf, keyBuf.len)
    gMouseInfo.x = parts[1].getPos() - 1
    gMouseInfo.y = parts[2].getPos() - 1

    let bitset = parts[0].getPos()
    gMouseInfo.ctrl = bitset.testBit(4)
    gMouseInfo.shift = bitset.testBit(2)
    gMouseInfo.move = bitset.testBit(5)

    case ((bitset.uint8 shl 6) shr 6).int
    of 0: gMouseInfo.button = MouseButton.mbLeft
    of 1: gMouseInfo.button = MouseButton.mbMiddle
    of 2: gMouseInfo.button = MouseButton.mbRight
    else:
      gMouseInfo.action = MouseButtonAction.mbaNone
      # Move sends 3, but we ignore
      gMouseInfo.button = MouseButton.mbNone

    gMouseInfo.scroll = bitset.testBit(6)

    if gMouseInfo.scroll:
      # On scroll button=3 is reported, but we want no button pressed
      gMouseInfo.button = MouseButton.mbNone
      if bitset.testBit(0): gMouseInfo.scrollDir = ScrollDirection.sdDown
      else: gMouseInfo.scrollDir = ScrollDirection.sdUp
    else:
      gMouseInfo.scrollDir = ScrollDirection.sdNone

<<<<<<< HEAD
  proc parseStdin[T](input: T): Key =
    var ch1, ch2, ch3, ch4, ch5: char
    result = Key.None
    if read(input, ch1.addr, 1) > 0:
      case ch1
      of '\e':
        if read(input, ch2.addr, 1) > 0:
          if ch2 == 'O' and read(input, ch3.addr, 1) > 0:
            if ch3 in "ABCDFH":
              result = KEYS_D[int(ch3) - int('A')]
            elif ch3 in "PQRS":
              result = KEYS_F[int(ch3) - int('P')]
          elif ch2 == '[' and read(input, ch3.addr, 1) > 0:
            if ch3 in "ABCDFH":
              result = KEYS_D[int(ch3) - int('A')]
            elif ch3 in "PQRS":
              result = KEYS_F[int(ch3) - int('P')]
            elif ch3 == '1' and read(input, ch4.addr, 1) > 0:
              if ch4 == '~':
                result = Key.Home
              elif ch4 in "12345789" and read(input, ch5.addr, 1) > 0 and ch5 == '~':
                result = KEYS_F[int(ch4) - int('1')]
            elif ch3 == '2' and read(input, ch4.addr, 1) > 0:
              if ch4 == '~':
                result = Key.Insert
              elif ch4 in "0134" and read(input, ch5.addr, 1) > 0 and ch5 == '~':
                result = KEYS_G[int(ch4) - int('0')]
            elif ch3 in "345678" and read(input, ch4.addr, 1) > 0 and ch4 == '~':
              result = KEYS_E[int(ch3) - int('3')]
            else:
              discard   # if cannot parse full seq it is discard
          else:
            discard     # if cannot parse full seq it is discard
        else:
          result = Key.Escape
      of '\n':
        result = Key.Enter
      of '\b':
        result = Key.Backspace
      else:
        result = toKey(int(ch1))

  proc getKeyAsync(ms: int): Key =
    result = Key.None
    if kbhit(ms) > 0:
      result = parseStdin(cint(STDIN_FILENO))
=======
  proc parseKeys(charsRead: int): seq[Key] =
    # Inspired by
    # https://github.com/mcandre/charm/blob/master/lib/charm.c
    if charsRead == 1:
      let ch = keyBuf[0]
      case ch:
      of   9: result.add(Key.Tab)
      of  10: result.add(Key.Enter)
      of  27: result.add(Key.Escape)
      of  32: result.add(Key.Space)
      of 127: result.add(Key.Backspace)
      of 0, 29, 30, 31: discard   # these have no Windows equivalents so
                                  # we'll ignore them
      else:
        result.add(toKey(ch))

    elif charsRead > 3 and keyBuf[0] == 27 and keyBuf[1] == 91 and keyBuf[2] == 60: # TODO what are these :)
      fillGlobalMouseInfo(keyBuf)
      result.add(Key.Mouse)

    else:
      var inputSeq = ""
      for i in 0..<charsRead:
        inputSeq &= char(keyBuf[i])
      var off = 0
      while off < inputSeq.len:
        block found:
          for keyCode, sequences in keySequences.pairs:
            for s in sequences:
              if off + s.len <= inputSeq.len and s == inputSeq[off..off+s.high]:
                result.add(toKey(keyCode))
                off += s.len
                break found
          if off < inputSeq.len:
            result.add(toKey(int(inputSeq[off])))
            off += 1

  proc getKeysAsync(): seq[Key] =
    var i = 0
    while kbhit() > 0 and i < KeySequenceMaxLen:
      var ret = read(0, keyBuf[i].addr, 1)
      if ret > 0:
        i += 1
      else:
        break
    if i > 0:
      result = parseKeys(i)
>>>>>>> 2fa410b7

  template put(s: string) = stdout.write s

when defined(posix):
  const
    XtermColor    = "xterm-color"
    Xterm256Color = "xterm-256color"

proc enterFullScreen() =
  ## Enters full-screen mode (clears the terminal).
  when defined(posix):
    case getEnv("TERM"):
    of XtermColor:
      stdout.write "\e7\e[?47h"
    of Xterm256Color:
      stdout.write "\e[?1049h"
    else:
      eraseScreen()
  else:
    eraseScreen()

proc exitFullScreen() =
  ## Exits full-screen mode (restores the previous contents of the terminal).
  when defined(posix):
    case getEnv("TERM"):
    of XtermColor:
      stdout.write "\e[2J\e[?47l\e8"
    of Xterm256Color:
      stdout.write "\e[?1049l"
    else:
      eraseScreen()
  else:
    eraseScreen()
    setCursorPos(0, 0)

when defined(posix):
  proc enableMouse() =
    stdout.write(MouseTrackAny)
    stdout.flushFile()

  proc disableMouse() =
    stdout.write(DisableMouseTrackAny)
    stdout.flushFile()
else:
  proc enableMouse(hConsoleInput: Handle) =
    var currentMode: DWORD
    discard getConsoleMode(hConsoleInput, currentMode.addr)
    discard setConsoleMode(hConsoleInput,
      ENABLE_WINDOW_INPUT or ENABLE_MOUSE_INPUT or ENABLE_EXTENDED_FLAGS or
      (currentMode and ENABLE_QUICK_EDIT_MODE.bitnot())
    )

  proc disableMouse(hConsoleInput: Handle, oldConsoleMode: DWORD) =
    # TODO remove mouse option only?
    discard setConsoleMode(hConsoleInput, oldConsoleMode)

proc illwillInit*(fullScreen: bool=true, mouse: bool=false) =
  ## Initializes the terminal and enables non-blocking keyboard input. Needs
  ## to be called before doing anything with the library.
  ##
  ## If `mouse` is set to `true`, mouse events are captured and can be
  ## retrieved with `getMouse()`.
  ##
  ## If the module is already intialised, `IllwillError` is raised.
  if gIllwillInitialised:
    raise newException(IllwillError, "Illwill already initialised")
  gFullScreen = fullScreen
  if gFullScreen: enterFullScreen()

  consoleInit()
  gMouse = mouse
  if gMouse:
    when defined(posix):
      enableMouse()
    else:
      enableMouse(getStdHandle(STD_INPUT_HANDLE))
  gIllwillInitialised = true
  resetAttributes()

proc checkInit() =
  if not gIllwillInitialised:
    raise newException(IllwillError, "Illwill not initialised")

proc illwillDeinit*() =
  ## Resets the terminal to its previous state. Needs to be called before
  ## exiting the application.
  ##
  ## If the module is not intialised, `IllwillError` is raised.
  checkInit()
  if gFullScreen: exitFullScreen()
  if gMouse:
    when defined(posix):
      disableMouse()
    else:
      disableMouse(getStdHandle(STD_INPUT_HANDLE), gOldConsoleModeInput)
  consoleDeinit()
  gIllwillInitialised = false
  resetAttributes()
  showCursor()

when defined(windows):

  template alias(newName: untyped, call: untyped) =
    template newName(): untyped = call

  var gLastMouseInfo = MouseInfo()

  proc fillGlobalMouseInfo(inputRecord: INPUT_RECORD) =
    alias(me, inputRecord.Event.MouseEvent)

    gMouseInfo.x = me.dwMousePosition.X
    gMouseInfo.y = me.dwMousePosition.Y

    case me.dwButtonState
    of FROM_LEFT_1ST_BUTTON_PRESSED: gMouseInfo.button = mbLeft
    of FROM_LEFT_2ND_BUTTON_PRESSED: gMouseInfo.button = mbMiddle
    of RIGHTMOST_BUTTON_PRESSED:     gMouseInfo.button = mbRight
    else:                            gMouseInfo.button = mbNone

    if gMouseInfo.button != mbNone:
      gMouseInfo.action = MouseButtonAction.mbaPressed
    elif gMouseInfo.button == mbNone and gLastMouseInfo.button != mbNone:
      gMouseInfo.action = MouseButtonAction.mbaReleased
    else:
      gMouseInfo.action = MouseButtonAction.mbaNone

    if gLastMouseInfo.x != gMouseInfo.x or gLastMouseInfo.y != gMouseInfo.y:
      gMouseInfo.move = true
    else:
      gMouseInfo.move = false

    if bitand(me.dwEventFlags, MOUSE_WHEELED) == MOUSE_WHEELED:
      gMouseInfo.scroll = true
      if me.dwButtonState.testBit(31):
        gMouseInfo.scrollDir = ScrollDirection.sdDown
      else:
        gMouseInfo.scrollDir = ScrollDirection.sdUp
    else:
      gMouseInfo.scroll = false
      gMouseInfo.scrollDir = ScrollDirection.sdNone

    gMouseInfo.ctrl = (
        bitand(me.dwControlKeyState, LEFT_CTRL_PRESSED) == LEFT_CTRL_PRESSED or
        bitand(me.dwControlKeyState, RIGHT_CTRL_PRESSED) == RIGHT_CTRL_PRESSED
    )

    gMouseInfo.shift = bitand(me.dwControlKeyState, SHIFT_PRESSED) == SHIFT_PRESSED

    gLastMouseInfo = gMouseInfo


  proc hasMouseInput(): bool =
    var buffer: array[INPUT_BUFFER_LEN, INPUT_RECORD]
    var numberOfEventsRead: DWORD
    var toRead: int = 0

    discard peekConsoleInputA(getStdHandle(STD_INPUT_HANDLE), buffer.addr,
                              buffer.len.DWORD, numberOfEventsRead.addr)

    if numberOfEventsRead == 0: return false

    for inputRecord in buffer[0..<numberOfEventsRead.int]:
      toRead.inc()
      if inputRecord.EventType == MOUSE_EVENT:
        break

    if toRead == 0: return false

    discard readConsoleInput(getStdHandle(STD_INPUT_HANDLE), buffer.addr,
                             toRead.DWORD, numberOfEventsRead.addr)

    if buffer[numberOfEventsRead - 1].EventType == MOUSE_EVENT:
      fillGlobalMouseInfo(buffer[numberOfEventsRead - 1])
      return true
    else:
      return false

proc getKey*(): Key =
  ## Reads the next keystroke in a non-blocking manner. If there are no
  ## keypress events in the buffer, `Key.None` is returned.
  ##
  ## If a mouse event was captured, `Key.Mouse` is returned. Call `getMouse()`
  ## to get tne details about the event.
  ##
  ## If the module is not intialised, `IllwillError` is raised.
  checkInit()
<<<<<<< HEAD
  result = getKeyAsync(0)
=======
  let keys = getKeysAsync()
  if keys.len == 0:
    return Key.None
>>>>>>> 2fa410b7
  when defined(windows):
    if result == Key.None:
      if hasMouseInput():
        return Key.Mouse

<<<<<<< HEAD
proc getKeyWithTimeout*(ms = 1000): Key =
  ## Reads the next keystroke with specific timeout (default = 1s). If there are no
  ## keypress events happened in the `ms` perios, `Key.None` is returned.
=======
proc getKeys*(): seq[Key] =
  ## Reads the next keystrokes in a non-blocking manner. If there are no
  ## keypress events in the buffer, empty seq is returned.
>>>>>>> 2fa410b7
  ##
  ## If a mouse event was captured, `Key.Mouse` is returned. Call `getMouse()`
  ## to get tne details about the event.
  ##
  ## If the module is not intialised, `IllwillError` is raised.
  checkInit()
<<<<<<< HEAD
  result = getKeyAsync(ms)
  when defined(windows):
    if result == Key.None:
      if hasMouseInput():
        return Key.Mouse
=======
  result = getKeysAsync()
  when defined(windows):
    if result.len == 0:
      if hasMouseInput():
        result.add(Key.Mouse)
>>>>>>> 2fa410b7


type
  TerminalChar* = object
    ## Represents a character in the terminal buffer, including color and
    ## style information.
    ##
    ## If `forceWrite` is set to `true`, the character is always output even
    ## when double buffering is enabled (this is a hack to achieve better
    ## continuity of horizontal lines when using UTF-8 box drawing symbols in
    ## the Windows Console).
    ch*: Rune
    fg*: ForegroundColor
    bg*: BackgroundColor
    style*: set[Style]
    forceWrite*: bool

  TerminalBuffer* = ref object
    ## A virtual terminal buffer of a fixed width and height. It remembers the
    ## current color and style settings and the current cursor position.
    ##
    ## Write to the terminal buffer with `TerminalBuffer.write()` or access
    ## the character buffer directly with the index operators.
    ##
    ## Example:
    ##
    ## .. code-block::
    ##   import illwill, unicode
    ##
    ##   # Initialise the console in non-fullscreen mode
    ##   illwillInit(fullscreen=false)
    ##
    ##   # Create a new terminal buffer
    ##   var tb = newTerminalBuffer(terminalWidth(), terminalHeight())
    ##
    ##   # Write the character "X" at position (5,5) then read it back
    ##   tb[5,5] = TerminalChar(ch: "X".runeAt(0), fg: fgYellow, bg: bgNone, style: {})
    ##   let ch = tb[5,5]
    ##
    ##   # Write "foo" at position (10,10) in bright red
    ##   tb.setForegroundColor(fgRed, bright=true)
    ##   tb.setCursorPos(10, 10)
    ##   tb.write("foo")
    ##
    ##   # Write "bar" at position (15,12) in bright red, without changing
    ##   # the current cursor position
    ##   tb.write(15, 12, "bar")
    ##
    ##   tb.write(0, 20, "Normal ", fgYellow, "ESC", fgWhite,
    ##                   " or ", fgYellow, "Q", fgWhite, " to quit")
    ##
    ##   # Output the contents of the buffer to the terminal
    ##   tb.display()
    ##
    ##   # Clean up
    ##   illwillDeinit()
    ##
    width: int
    height: int
    buf: seq[TerminalChar]
    currBg: BackgroundColor
    currFg: ForegroundColor
    currStyle: set[Style]
    currX: Natural
    currY: Natural

proc `[]=`*(tb: var TerminalBuffer, x, y: Natural, ch: TerminalChar) =
  ## Index operator to write a character into the terminal buffer at the
  ## specified location. Does nothing if the location is outside of the
  ## extents of the terminal buffer.
  if x < tb.width and y < tb.height:
    tb.buf[tb.width * y + x] = ch

proc `[]`*(tb: TerminalBuffer, x, y: Natural): TerminalChar =
  ## Index operator to read a character from the terminal buffer at the
  ## specified location. Returns nil if the location is outside of the extents
  ## of the terminal buffer.
  if x < tb.width and y < tb.height:
    result = tb.buf[tb.width * y + x]


proc fill*(tb: var TerminalBuffer, x1, y1, x2, y2: Natural, ch: string = " ") =
  ## Fills a rectangular area with the `ch` character using the current text
  ## attributes. The rectangle is clipped to the extends of the terminal
  ## buffer and the call can never fail.
  if x1 < tb.width and y1 < tb.height:
    let
      c = TerminalChar(ch: ch.runeAt(0), fg: tb.currFg, bg: tb.currBg,
                       style: tb.currStyle)

      xe = min(x2, tb.width-1)
      ye = min(y2, tb.height-1)

    for y in y1..ye:
      for x in x1..xe:
        tb[x, y] = c

proc clear*(tb: var TerminalBuffer, ch: string = " ") =
  ## Clears the contents of the terminal buffer with the `ch` character using
  ## the `fgNone` and `bgNone` attributes.
  tb.fill(0, 0, tb.width-1, tb.height-1, ch)

proc initTerminalBuffer(tb: var TerminalBuffer, width, height: Natural) =
  ## Initializes a new terminal buffer object of a fixed `width` and `height`.
  tb.width = width
  tb.height = height
  newSeq(tb.buf, width * height)
  tb.currBg = bgNone
  tb.currFg = fgNone
  tb.currStyle = {}

proc newTerminalBuffer*(width, height: Natural): TerminalBuffer =
  ## Creates a new terminal buffer of a fixed `width` and `height`.
  var tb = new TerminalBuffer
  tb.initTerminalBuffer(width, height)
  tb.clear()
  result = tb

func width*(tb: TerminalBuffer): Natural =
  ## Returns the width of the terminal buffer.
  result = tb.width

func height*(tb: TerminalBuffer): Natural =
  ## Returns the height of the terminal buffer.
  result = tb.height


proc copyFrom*(tb: var TerminalBuffer,
               src: TerminalBuffer, srcX, srcY, width, height: Natural,
               destX, destY: Natural; transparency=false) =
  ## Copies the contents of the `src` terminal buffer into this one.
  ## A rectangular area of dimension `width` and `height` is copied from
  ## the position `srcX` and `srcY` in the source buffer to the position
  ## `destX` and `destY` in this buffer.
  ##
  ## If the extents of the area to be copied lie outside the extents of the
  ## buffers, the copied area will be clipped to the available area (in other
  ## words, the call can never fail; in the worst case it just copies
  ## nothing).
  ##
  ## If `transparency` is `true`, white-space characters in the source buffer
  ## will not overwrite the contents of the target buffer (they're treated as
  ## transparent).
  let
    srcWidth = max(src.width - srcX, 0)
    srcHeight = max(src.height - srcY, 0)
    destWidth = max(tb.width - destX, 0)
    destHeight = max(tb.height - destY, 0)
    w = min(min(srcWidth, destWidth), width)
    h = min(min(srcHeight, destHeight), height)

  for yOffs in 0..<h:
    for xOffs in 0..<w:
      let tc = src[xOffs + srcX, yOffs + srcY]
      if (not transparency) or (not tc.ch.isWhiteSpace):
        tb[xOffs + destX, yOffs + destY] = tc


proc copyFrom*(tb: var TerminalBuffer, src: TerminalBuffer, transparency=false) =
  ## Copies the full contents of the `src` terminal buffer into this one.
  ##
  ## If the extents of the source buffer is greater than the extents of the
  ## destination buffer, the copied area is clipped to the destination area.
  ##
  ## If `transparency` is `true`, white-space characters in the source buffer
  ## will not overwrite the contents of the target buffer (they're treated as
  ## transparent).
  tb.copyFrom(src, 0, 0, src.width, src.height, 0, 0, transparency)

proc newTerminalBufferFrom*(src: TerminalBuffer): TerminalBuffer =
  ## Creates a new terminal buffer with the dimensions of the `src` buffer and
  ## copies its contents into the new buffer.
  var tb = new TerminalBuffer
  tb.initTerminalBuffer(src.width, src.height)
  tb.copyFrom(src)
  result = tb

proc setCursorPos*(tb: var TerminalBuffer, x, y: Natural) =
  ## Sets the current cursor position.
  tb.currX = x
  tb.currY = y

proc setCursorXPos*(tb: var TerminalBuffer, x: Natural) =
  ## Sets the current X cursor position.
  tb.currX = x

proc setCursorYPos*(tb: var TerminalBuffer, y: Natural) =
  ## Sets the current Y cursor position.
  tb.currY = y

proc setBackgroundColor*(tb: var TerminalBuffer, bg: BackgroundColor) =
  ## Sets the current background color.
  tb.currBg = bg

proc setForegroundColor*(tb: var TerminalBuffer, fg: ForegroundColor,
                         bright: bool = false) =
  ## Sets the current foreground color and the bright style flag.
  if bright:
    incl(tb.currStyle, styleBright)
  else:
    excl(tb.currStyle, styleBright)
  tb.currFg = fg

proc setStyle*(tb: var TerminalBuffer, style: set[Style]) =
  ## Sets the current style flags.
  tb.currStyle = style

func getCursorPos*(tb: TerminalBuffer): tuple[x: Natural, y: Natural] =
  ## Returns the current cursor position.
  result = (tb.currX, tb.currY)

func getCursorXPos*(tb: TerminalBuffer): Natural =
  ## Returns the current X cursor position.
  result = tb.currX

func getCursorYPos*(tb: TerminalBuffer): Natural =
  ## Returns the current Y cursor position.
  result = tb.currY

func getBackgroundColor*(tb: var TerminalBuffer): BackgroundColor =
  ## Returns the current background color.
  result = tb.currBg

func getForegroundColor*(tb: var TerminalBuffer): ForegroundColor =
  ## Returns the current foreground color.
  result = tb.currFg

func getStyle*(tb: var TerminalBuffer): set[Style] =
  ## Returns the current style flags.
  result = tb.currStyle

proc resetAttributes*(tb: var TerminalBuffer) =
  ## Resets the current text attributes to `bgNone`, `fgWhite` and clears
  ## all style flags.
  tb.setBackgroundColor(bgNone)
  tb.setForegroundColor(fgWhite)
  tb.setStyle({})

proc write*(tb: var TerminalBuffer, x, y: Natural, s: string) =
  ## Writes `s` into the terminal buffer at the specified position using
  ## the current text attributes. Lines do not wrap and attempting to write
  ## outside the extents of the buffer will not raise an error; the output
  ## will be just cropped to the extents of the buffer.
  var currX = x
  for ch in runes(s):
    var c = TerminalChar(ch: ch, fg: tb.currFg, bg: tb.currBg,
                         style: tb.currStyle)
    tb[currX, y] = c
    inc(currX)
  tb.currX = currX
  tb.currY = y

proc write*(tb: var TerminalBuffer, s: string) =
  ## Writes `s` into the terminal buffer at the current cursor position using
  ## the current text attributes.
  write(tb, tb.currX, tb.currY, s)

var
  gPrevTerminalBuffer {.threadvar.}: TerminalBuffer
  gCurrBg {.threadvar.}: BackgroundColor
  gCurrFg {.threadvar.}: ForegroundColor
  gCurrStyle {.threadvar.}: set[Style]

proc setAttribs(c: TerminalChar) =
  if c.bg == bgNone or c.fg == fgNone or c.style == {}:
    resetAttributes()
    gCurrBg = c.bg
    gCurrFg = c.fg
    gCurrStyle = c.style
    if gCurrBg != bgNone:
      setBackgroundColor(cast[terminal.BackgroundColor](gCurrBg))
    if gCurrFg != fgNone:
      setForegroundColor(cast[terminal.ForegroundColor](gCurrFg))
    if gCurrStyle != {}:
      setStyle(gCurrStyle)
  else:
    if c.bg != gCurrBg:
      gCurrBg = c.bg
      setBackgroundColor(cast[terminal.BackgroundColor](gCurrBg))
    if c.fg != gCurrFg:
      gCurrFg = c.fg
      setForegroundColor(cast[terminal.ForegroundColor](gCurrFg))
    if c.style != gCurrStyle:
      gCurrStyle = c.style
      setStyle(gCurrStyle)

proc setPos(x, y: Natural) =
  terminal.setCursorPos(x, y)

proc setXPos(x: Natural) =
  terminal.setCursorXPos(x)

proc displayFull(tb: TerminalBuffer) =
  var buf = ""

  proc flushBuf() =
    if buf.len > 0:
      put buf
      buf = ""

  for y in 0..<tb.height:
    setPos(0, y)
    for x in 0..<tb.width:
      let c = tb[x,y]
      if c.bg != gCurrBg or c.fg != gCurrFg or c.style != gCurrStyle:
        flushBuf()
        setAttribs(c)
      buf &= $c.ch
    flushBuf()


proc displayDiff(tb: TerminalBuffer) =
  var
    buf = ""
    bufXPos, bufYPos: Natural
    currXPos = -1
    currYPos = -1

  proc flushBuf() =
    if buf.len > 0:
      if currYPos != bufYPos:
        currXPos = bufXPos
        currYPos = bufYPos
        setPos(currXPos, currYPos)
      elif currXPos != bufXPos:
        currXPos = bufXPos
        setXPos(currXPos)
      put buf
      inc(currXPos, buf.runeLen)
      buf = ""

  for y in 0..<tb.height:
    bufXPos = 0
    bufYPos = y
    for x in 0..<tb.width:
      let c = tb[x,y]
      if c != gPrevTerminalBuffer[x,y] or c.forceWrite:
        if c.bg != gCurrBg or c.fg != gCurrFg or c.style != gCurrStyle:
          flushBuf()
          bufXPos = x
          setAttribs(c)
        buf &= $c.ch
      else:
        flushBuf()
        bufXPos = x+1
    flushBuf()


var gDoubleBufferingEnabled = true

proc setDoubleBuffering*(enabled: bool) =
  ## Enables or disables double buffering (enabled by default).
  gDoubleBufferingEnabled = enabled
  gPrevTerminalBuffer = nil

proc hasDoubleBuffering*(): bool =
  ## Returns `true` if double buffering is enabled.
  ##
  ## If the module is not intialised, `IllwillError` is raised.
  checkInit()
  result = gDoubleBufferingEnabled

proc display*(tb: TerminalBuffer) =
  ## Outputs the contents of the terminal buffer to the actual terminal.
  ##
  ## If the module is not intialised, `IllwillError` is raised.
  checkInit()
  if not gFullRedrawNextFrame and gDoubleBufferingEnabled:
    if gPrevTerminalBuffer == nil:
      displayFull(tb)
      gPrevTerminalBuffer = newTerminalBufferFrom(tb)
    else:
      if tb.width == gPrevTerminalBuffer.width and
         tb.height == gPrevTerminalBuffer.height:
        displayDiff(tb)
        gPrevTerminalBuffer.copyFrom(tb)
      else:
        displayFull(tb)
        gPrevTerminalBuffer = newTerminalBufferFrom(tb)
    flushFile(stdout)
  else:
    displayFull(tb)
    flushFile(stdout)
    gFullRedrawNextFrame = false

type BoxChar = int

const
  LEFT   = 0x01
  RIGHT  = 0x02
  UP     = 0x04
  DOWN   = 0x08
  H_DBL  = 0x10
  V_DBL  = 0x20

  HORIZ = LEFT or RIGHT
  VERT  = UP or DOWN

var gBoxCharsUnicode {.threadvar.}: array[64, string]

gBoxCharsUnicode[0] = " "

gBoxCharsUnicode[   0 or  0 or     0 or    0] = " "
gBoxCharsUnicode[   0 or  0 or     0 or LEFT] = "─"
gBoxCharsUnicode[   0 or  0 or RIGHT or    0] = "─"
gBoxCharsUnicode[   0 or  0 or RIGHT or LEFT] = "─"
gBoxCharsUnicode[   0 or UP or     0 or    0] = "│"
gBoxCharsUnicode[   0 or UP or     0 or LEFT] = "┘"
gBoxCharsUnicode[   0 or UP or RIGHT or    0] = "└"
gBoxCharsUnicode[   0 or UP or RIGHT or LEFT] = "┴"
gBoxCharsUnicode[DOWN or  0 or     0 or    0] = "│"
gBoxCharsUnicode[DOWN or  0 or     0 or LEFT] = "┐"
gBoxCharsUnicode[DOWN or  0 or RIGHT or    0] = "┌"
gBoxCharsUnicode[DOWN or  0 or RIGHT or LEFT] = "┬"
gBoxCharsUnicode[DOWN or UP or     0 or    0] = "│"
gBoxCharsUnicode[DOWN or UP or     0 or LEFT] = "┤"
gBoxCharsUnicode[DOWN or UP or RIGHT or    0] = "├"
gBoxCharsUnicode[DOWN or UP or RIGHT or LEFT] = "┼"

gBoxCharsUnicode[H_DBL or    0 or  0 or     0 or    0] = " "
gBoxCharsUnicode[H_DBL or    0 or  0 or     0 or LEFT] = "═"
gBoxCharsUnicode[H_DBL or    0 or  0 or RIGHT or    0] = "═"
gBoxCharsUnicode[H_DBL or    0 or  0 or RIGHT or LEFT] = "═"
gBoxCharsUnicode[H_DBL or    0 or UP or     0 or    0] = "│"
gBoxCharsUnicode[H_DBL or    0 or UP or     0 or LEFT] = "╛"
gBoxCharsUnicode[H_DBL or    0 or UP or RIGHT or    0] = "╘"
gBoxCharsUnicode[H_DBL or    0 or UP or RIGHT or LEFT] = "╧"
gBoxCharsUnicode[H_DBL or DOWN or  0 or     0 or    0] = "│"
gBoxCharsUnicode[H_DBL or DOWN or  0 or     0 or LEFT] = "╕"
gBoxCharsUnicode[H_DBL or DOWN or  0 or RIGHT or    0] = "╒"
gBoxCharsUnicode[H_DBL or DOWN or  0 or RIGHT or LEFT] = "╤"
gBoxCharsUnicode[H_DBL or DOWN or UP or     0 or    0] = "│"
gBoxCharsUnicode[H_DBL or DOWN or UP or     0 or LEFT] = "╡"
gBoxCharsUnicode[H_DBL or DOWN or UP or RIGHT or    0] = "╞"
gBoxCharsUnicode[H_DBL or DOWN or UP or RIGHT or LEFT] = "╪"

gBoxCharsUnicode[V_DBL or    0 or  0 or     0 or    0] = " "
gBoxCharsUnicode[V_DBL or    0 or  0 or     0 or LEFT] = "─"
gBoxCharsUnicode[V_DBL or    0 or  0 or RIGHT or    0] = "─"
gBoxCharsUnicode[V_DBL or    0 or  0 or RIGHT or LEFT] = "─"
gBoxCharsUnicode[V_DBL or    0 or UP or     0 or    0] = "║"
gBoxCharsUnicode[V_DBL or    0 or UP or     0 or LEFT] = "╜"
gBoxCharsUnicode[V_DBL or    0 or UP or RIGHT or    0] = "╙"
gBoxCharsUnicode[V_DBL or    0 or UP or RIGHT or LEFT] = "╨"
gBoxCharsUnicode[V_DBL or DOWN or  0 or     0 or    0] = "║"
gBoxCharsUnicode[V_DBL or DOWN or  0 or     0 or LEFT] = "╖"
gBoxCharsUnicode[V_DBL or DOWN or  0 or RIGHT or    0] = "╓"
gBoxCharsUnicode[V_DBL or DOWN or  0 or RIGHT or LEFT] = "╥"
gBoxCharsUnicode[V_DBL or DOWN or UP or     0 or    0] = "║"
gBoxCharsUnicode[V_DBL or DOWN or UP or     0 or LEFT] = "╢"
gBoxCharsUnicode[V_DBL or DOWN or UP or RIGHT or    0] = "╟"
gBoxCharsUnicode[V_DBL or DOWN or UP or RIGHT or LEFT] = "╫"

gBoxCharsUnicode[H_DBL or V_DBL or    0 or  0 or     0 or    0] = " "
gBoxCharsUnicode[H_DBL or V_DBL or    0 or  0 or     0 or LEFT] = "═"
gBoxCharsUnicode[H_DBL or V_DBL or    0 or  0 or RIGHT or    0] = "═"
gBoxCharsUnicode[H_DBL or V_DBL or    0 or  0 or RIGHT or LEFT] = "═"
gBoxCharsUnicode[H_DBL or V_DBL or    0 or UP or     0 or    0] = "║"
gBoxCharsUnicode[H_DBL or V_DBL or    0 or UP or     0 or LEFT] = "╝"
gBoxCharsUnicode[H_DBL or V_DBL or    0 or UP or RIGHT or    0] = "╚"
gBoxCharsUnicode[H_DBL or V_DBL or    0 or UP or RIGHT or LEFT] = "╩"
gBoxCharsUnicode[H_DBL or V_DBL or DOWN or  0 or     0 or    0] = "║"
gBoxCharsUnicode[H_DBL or V_DBL or DOWN or  0 or     0 or LEFT] = "╗"
gBoxCharsUnicode[H_DBL or V_DBL or DOWN or  0 or RIGHT or    0] = "╔"
gBoxCharsUnicode[H_DBL or V_DBL or DOWN or  0 or RIGHT or LEFT] = "╦"
gBoxCharsUnicode[H_DBL or V_DBL or DOWN or UP or     0 or    0] = "║"
gBoxCharsUnicode[H_DBL or V_DBL or DOWN or UP or     0 or LEFT] = "╣"
gBoxCharsUnicode[H_DBL or V_DBL or DOWN or UP or RIGHT or    0] = "╠"
gBoxCharsUnicode[H_DBL or V_DBL or DOWN or UP or RIGHT or LEFT] = "╬"

proc toUTF8String(c: BoxChar): string = gBoxCharsUnicode[c]

type BoxBuffer* = ref object
  ## Box buffers are used to store the results of multiple consecutive box
  ## drawing calls. The idea is that when you draw a series of lines and
  ## rectangles into the buffer, the overlapping lines will get automatically
  ## connected by placing the appropriate UTF-8 symbols at the corner and
  ## junction points. The results can then be written to a terminal buffer.
  width: Natural
  height: Natural
  buf: seq[BoxChar]

proc newBoxBuffer*(width, height: Natural): BoxBuffer =
  ## Creates a new box buffer of a fixed `width` and `height`.
  result = new BoxBuffer
  result.width = width
  result.height = height
  newSeq(result.buf, width * height)

func width*(bb: BoxBuffer): Natural =
  ## Returns the width of the box buffer.
  result = bb.width

func height*(bb: BoxBuffer): Natural =
  ## Returns the height of the box buffer.
  result = bb.height

proc `[]=`(bb: var BoxBuffer, x, y: Natural, c: BoxChar) =
  if x < bb.width and y < bb.height:
    bb.buf[bb.width * y + x] = c

func `[]`(bb: BoxBuffer, x, y: Natural): BoxChar =
  if x < bb.width and y < bb.height:
    result = bb.buf[bb.width * y + x]

proc copyFrom*(bb: var BoxBuffer,
               src: BoxBuffer, srcX, srcY, width, height: Natural,
               destX, destY: Natural) =
  ## Copies the contents of the `src` box buffer into this one.
  ## A rectangular area of dimension `width` and `height` is copied from
  ## the position `srcX` and `srcY` in the source buffer to the position
  ## `destX` and `destY` in this buffer.
  ##
  ## If the extents of the area to be copied lie outside the extents of the
  ## buffers, the copied area will be clipped to the available area (in other
  ## words, the call can never fail; in the worst case it just copies
  ## nothing).
  let
    srcWidth = max(src.width - srcX, 0)
    srcHeight = max(src.height - srcY, 0)
    destWidth = max(bb.width - destX, 0)
    destHeight = max(bb.height - destY, 0)
    w = min(min(srcWidth, destWidth), width)
    h = min(min(srcHeight, destHeight), height)

  for yOffs in 0..<h:
    for xOffs in 0..<w:
      bb[xOffs + destX, yOffs + destY] = src[xOffs + srcX, yOffs + srcY]


proc copyFrom*(bb: var BoxBuffer, src: BoxBuffer) =
  ## Copies the full contents of the `src` box buffer into this one.
  ##
  ## If the extents of the source buffer is greater than the extents of the
  ## destination buffer, the copied area is clipped to the destination area.
  bb.copyFrom(src, 0, 0, src.width, src.height, 0, 0)

proc newBoxBufferFrom*(src: BoxBuffer): BoxBuffer =
  ## Creates a new box buffer with the dimensions of the `src` buffer and
  ## copies its contents into the new buffer.
  var bb = new BoxBuffer
  bb.copyFrom(src)
  result = bb

proc drawHorizLine*(bb: var BoxBuffer, x1, x2, y: Natural,
                    doubleStyle: bool = false, connect: bool = true) =
  ## Draws a horizontal line into the box buffer. Set `doubleStyle` to `true`
  ## to draw double lines. Set `connect` to `true` to connect overlapping
  ## lines.
  if y >= bb.height: return
  var xStart = x1
  var xEnd = x2
  if xStart > xEnd: swap(xStart, xEnd)
  if xStart >= bb.width: return

  xEnd = min(xEnd, bb.width-1)
  if connect:
    for x in xStart..xEnd:
      var c = bb[x,y]
      var h: int
      if x == xStart:
        h = if (c and LEFT) > 0: HORIZ else: RIGHT
      elif x == xEnd:
        h = if (c and RIGHT) > 0: HORIZ else: LEFT
      else:
        h = HORIZ
      if doubleStyle: h = h or H_DBL
      bb[x,y] = c or h
  else:
    for x in xStart..xEnd:
      var h = HORIZ
      if doubleStyle: h = h or H_DBL
      bb[x,y] = h


proc drawVertLine*(bb: var BoxBuffer, x, y1, y2: Natural,
                   doubleStyle: bool = false, connect: bool = true) =
  ## Draws a vertical line into the box buffer. Set `doubleStyle` to `true` to
  ## draw double lines. Set `connect` to `true` to connect overlapping lines.
  if x >= bb.width: return
  var yStart = y1
  var yEnd = y2
  if yStart > yEnd: swap(yStart, yEnd)
  if yStart >= bb.height: return

  yEnd = min(yEnd, bb.height-1)
  if connect:
    for y in yStart..yEnd:
      var c = bb[x,y]
      var v: int
      if y == yStart:
        v = if (c and UP) > 0: VERT else: DOWN
      elif y == yEnd:
        v = if (c and DOWN) > 0: VERT else: UP
      else:
        v = VERT
      if doubleStyle: v = v or V_DBL
      bb[x,y] = c or v
  else:
    for y in yStart..yEnd:
      var v = VERT
      if doubleStyle: v = v or V_DBL
      bb[x,y] = v


proc drawRect*(bb: var BoxBuffer, x1, y1, x2, y2: Natural,
               doubleStyle: bool = false, connect: bool = true) =
  ## Draws a rectangle into the box buffer. Set `doubleStyle` to `true` to
  ## draw double lines. Set `connect` to `true` to connect overlapping lines.
  if abs(x1-x2) < 1 or abs(y1-y2) < 1: return

  if connect:
    bb.drawHorizLine(x1, x2, y1, doubleStyle)
    bb.drawHorizLine(x1, x2, y2, doubleStyle)
    bb.drawVertLine(x1, y1, y2, doubleStyle)
    bb.drawVertLine(x2, y1, y2, doubleStyle)
  else:
    bb.drawHorizLine(x1+1, x2-1, y1, doubleStyle, connect = false)
    bb.drawHorizLine(x1+1, x2-1, y2, doubleStyle, connect = false)
    bb.drawVertLine(x1, y1+1, y2-1, doubleStyle, connect = false)
    bb.drawVertLine(x2, y1+1, y2-1, doubleStyle, connect = false)

    var c = RIGHT or DOWN
    if doubleStyle: c = c or V_DBL or H_DBL
    bb[x1,y1] = c

    c = LEFT or DOWN
    if doubleStyle: c = c or V_DBL or H_DBL
    bb[x2,y1] = c

    c = RIGHT or UP
    if doubleStyle: c = c or V_DBL or H_DBL
    bb[x1,y2] = c

    c = LEFT or UP
    if doubleStyle: c = c or V_DBL or H_DBL
    bb[x2,y2] = c


proc write*(tb: var TerminalBuffer, bb: var BoxBuffer) =
  ## Writes the contents of the box buffer into this terminal buffer with
  ## the current text attributes.
  let width = min(tb.width, bb.width)
  let height = min(tb.height, bb.height)
  var horizBoxCharCount: int
  var forceWrite: bool

  for y in 0..<height:
    horizBoxCharCount = 0
    forceWrite = false
    for x in 0..<width:
      let boxChar = bb[x,y]
      if boxChar > 0:
        if ((boxChar and LEFT) or (boxChar and RIGHT)) > 0:
          if horizBoxCharCount == 1:
            var prev = tb[x-1,y]
            prev.forceWrite = true
            tb[x-1,y] = prev
          if horizBoxCharCount >= 1:
            forceWrite = true
          inc(horizBoxCharCount)
        else:
          horizBoxCharCount = 0
          forceWrite = false

        var c = TerminalChar(ch: toUTF8String(boxChar).runeAt(0),
                             fg: tb.currFg, bg: tb.currBg,
                             style: tb.currStyle, forceWrite: forceWrite)
        tb[x,y] = c


type
  TerminalCmd* = enum  ## commands that can be expressed as arguments
    resetStyle         ## reset attributes

template writeProcessArg(tb: var TerminalBuffer, s: string) =
  tb.write(s)

template writeProcessArg(tb: var TerminalBuffer, style: Style) =
  tb.setStyle({style})

template writeProcessArg(tb: var TerminalBuffer, style: set[Style]) =
  tb.setStyle(style)

template writeProcessArg(tb: var TerminalBuffer, color: ForegroundColor) =
  tb.setForegroundColor(color)

template writeProcessArg(tb: var TerminalBuffer, color: BackgroundColor) =
  tb.setBackgroundColor(color)

template writeProcessArg(tb: var TerminalBuffer, cmd: TerminalCmd) =
  when cmd == resetStyle:
    tb.resetAttributes()

macro write*(tb: var TerminalBuffer, args: varargs[typed]): untyped =
  ## Special version of `write` that allows to intersperse text literals with
  ## set attribute commands.
  ##
  ## Example:
  ##
  ## .. code-block::
  ##   import illwill
  ##
  ##   illwillInit(fullscreen=false)
  ##
  ##   var tb = newTerminalBuffer(terminalWidth(), terminalHeight())
  ##
  ##   tb.setForegroundColor(fgGreen)
  ##   tb.setBackgroundColor(bgBlue)
  ##   tb.write(0, 10, "before")
  ##
  ##   tb.write(0, 11, "unchanged", resetStyle, fgYellow, "yellow", bgRed, "red bg",
  ##                   styleBlink, "blink", resetStyle, "reset")
  ##
  ##   tb.write(0, 12, "after")
  ##
  ##   tb.display()
  ##
  ##   illwillDeinit()
  ##
  ## This will output the following:
  ##
  ## * 1st row:
  ##   - `before` with blue background, green foreground and default style
  ## * 2nd row:
  ##   - `unchanged` with blue background, green foreground and default style
  ##   - `yellow` with default background, yellow foreground and default style
  ##   - `red bg` with red background, yellow foreground and default style
  ##   - `blink` with red background, yellow foreground and blink style (if
  ##     supported by the terminal)
  ##   - `reset` with the default background and foreground and default style
  ## * 3rd row:
  ##   - `after` with the default background and foreground and default style
  ##
  ##
  result = newNimNode(nnkStmtList)

  if args.len >= 3 and
     args[0].typeKind() == ntyInt and args[1].typeKind() == ntyInt:

    let x = args[0]
    let y = args[1]
    result.add(newCall(bindSym"setCursorPos", tb, x, y))
    for i in 2..<args.len:
      let item = args[i]
      result.add(newCall(bindSym"writeProcessArg", tb, item))
  else:
    for item in args.items:
      result.add(newCall(bindSym"writeProcessArg", tb, item))


proc drawHorizLine*(tb: var TerminalBuffer, x1, x2, y: Natural,
                    doubleStyle: bool = false) =
  ## Convenience method to draw a single horizontal line into a terminal
  ## buffer directly.
  var bb = newBoxBuffer(tb.width, tb.height)
  bb.drawHorizLine(x1, x2, y, doubleStyle)
  tb.write(bb)

proc drawVertLine*(tb: var TerminalBuffer, x, y1, y2: Natural,
                   doubleStyle: bool = false) =
  ## Convenience method to draw a single vertical line into a terminal buffer
  ## directly.
  var bb = newBoxBuffer(tb.width, tb.height)
  bb.drawVertLine(x, y1, y2, doubleStyle)
  tb.write(bb)

proc drawRect*(tb: var TerminalBuffer, x1, y1, x2, y2: Natural,
               doubleStyle: bool = false) =
  ## Convenience method to draw a rectangle into a terminal buffer directly.
  var bb = newBoxBuffer(tb.width, tb.height)
  bb.drawRect(x1, y1, x2, y2, doubleStyle)
  tb.write(bb)
<|MERGE_RESOLUTION|>--- conflicted
+++ resolved
@@ -640,7 +640,6 @@
     else:
       gMouseInfo.scrollDir = ScrollDirection.sdNone
 
-<<<<<<< HEAD
   proc parseStdin[T](input: T): Key =
     var ch1, ch2, ch3, ch4, ch5: char
     result = Key.None
@@ -687,55 +686,6 @@
     result = Key.None
     if kbhit(ms) > 0:
       result = parseStdin(cint(STDIN_FILENO))
-=======
-  proc parseKeys(charsRead: int): seq[Key] =
-    # Inspired by
-    # https://github.com/mcandre/charm/blob/master/lib/charm.c
-    if charsRead == 1:
-      let ch = keyBuf[0]
-      case ch:
-      of   9: result.add(Key.Tab)
-      of  10: result.add(Key.Enter)
-      of  27: result.add(Key.Escape)
-      of  32: result.add(Key.Space)
-      of 127: result.add(Key.Backspace)
-      of 0, 29, 30, 31: discard   # these have no Windows equivalents so
-                                  # we'll ignore them
-      else:
-        result.add(toKey(ch))
-
-    elif charsRead > 3 and keyBuf[0] == 27 and keyBuf[1] == 91 and keyBuf[2] == 60: # TODO what are these :)
-      fillGlobalMouseInfo(keyBuf)
-      result.add(Key.Mouse)
-
-    else:
-      var inputSeq = ""
-      for i in 0..<charsRead:
-        inputSeq &= char(keyBuf[i])
-      var off = 0
-      while off < inputSeq.len:
-        block found:
-          for keyCode, sequences in keySequences.pairs:
-            for s in sequences:
-              if off + s.len <= inputSeq.len and s == inputSeq[off..off+s.high]:
-                result.add(toKey(keyCode))
-                off += s.len
-                break found
-          if off < inputSeq.len:
-            result.add(toKey(int(inputSeq[off])))
-            off += 1
-
-  proc getKeysAsync(): seq[Key] =
-    var i = 0
-    while kbhit() > 0 and i < KeySequenceMaxLen:
-      var ret = read(0, keyBuf[i].addr, 1)
-      if ret > 0:
-        i += 1
-      else:
-        break
-    if i > 0:
-      result = parseKeys(i)
->>>>>>> 2fa410b7
 
   template put(s: string) = stdout.write s
 
@@ -922,47 +872,26 @@
   ##
   ## If the module is not intialised, `IllwillError` is raised.
   checkInit()
-<<<<<<< HEAD
   result = getKeyAsync(0)
-=======
-  let keys = getKeysAsync()
-  if keys.len == 0:
-    return Key.None
->>>>>>> 2fa410b7
   when defined(windows):
     if result == Key.None:
       if hasMouseInput():
         return Key.Mouse
 
-<<<<<<< HEAD
 proc getKeyWithTimeout*(ms = 1000): Key =
   ## Reads the next keystroke with specific timeout (default = 1s). If there are no
   ## keypress events happened in the `ms` perios, `Key.None` is returned.
-=======
-proc getKeys*(): seq[Key] =
-  ## Reads the next keystrokes in a non-blocking manner. If there are no
-  ## keypress events in the buffer, empty seq is returned.
->>>>>>> 2fa410b7
   ##
   ## If a mouse event was captured, `Key.Mouse` is returned. Call `getMouse()`
   ## to get tne details about the event.
   ##
   ## If the module is not intialised, `IllwillError` is raised.
   checkInit()
-<<<<<<< HEAD
   result = getKeyAsync(ms)
   when defined(windows):
     if result == Key.None:
       if hasMouseInput():
         return Key.Mouse
-=======
-  result = getKeysAsync()
-  when defined(windows):
-    if result.len == 0:
-      if hasMouseInput():
-        result.add(Key.Mouse)
->>>>>>> 2fa410b7
-
 
 type
   TerminalChar* = object
